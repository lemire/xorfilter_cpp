#ifndef XOR_FILTER_XOR_FILTER_H_
#define XOR_FILTER_XOR_FILTER_H_

#include <assert.h>
#include <algorithm>
#include "hashutil.h"

using namespace std;
using namespace hashing;

namespace xorfilter {
// status returned by a xor filter operation
enum Status {
  Ok = 0,
  NotFound = 1,
  NotEnoughSpace = 2,
  NotSupported = 3,
};

inline uint64_t rotl64(uint64_t n, unsigned int c) {
    // assumes width is a power of 2
    const unsigned int mask = (CHAR_BIT * sizeof(n) - 1);
    // assert ( (c<=mask) &&"rotate by type width or more");
    c &= mask;
    return (n << c) | ( n >> ((-c) & mask));
}

__attribute__((always_inline))
inline uint32_t reduce(uint32_t hash, uint32_t n) {
    // http://lemire.me/blog/2016/06/27/a-fast-alternative-to-the-modulo-reduction/
    return (uint32_t) (((uint64_t) hash * n) >> 32);
}

size_t getHashFromHash(uint64_t hash, int index, int blockLength) {
    uint32_t r = rotl64(hash, index * 21);
    return (size_t) reduce(r, blockLength) + index * blockLength;
}

template <typename ItemType, typename FingerprintType,
          typename HashFamily = TwoIndependentMultiplyShift>
class XorFilter {

  size_t size;
  size_t arrayLength;
  size_t blockLength;
  FingerprintType *fingerprints;

  HashFamily* hasher;

  inline FingerprintType fingerprint(const uint64_t hash) const {
    return (FingerprintType) hash;
  }

 public:
  explicit XorFilter(const size_t size) {
    hasher = new HashFamily();
    this->size = size;
    this->arrayLength = 32 + 1.23 * size;
    this->blockLength = arrayLength / 3;
    fingerprints = new FingerprintType[arrayLength]();
    std::fill_n(fingerprints, arrayLength, 0);
  }

  ~XorFilter() {
    delete[] fingerprints;
    delete hasher;
  }

  Status AddAll(const vector<ItemType> data, const size_t start, const size_t end);

  // Report if the item is inserted, with false positive rate.
  Status Contain(const ItemType &item) const;

  /* methods for providing stats  */
  // summary infomation
  std::string Info() const;

  // number of current inserted items;
  size_t Size() const { return size; }

  // size of the filter in bytes.
  size_t SizeInBytes() const { return arrayLength * sizeof(FingerprintType); }
};

struct t2val {
  uint64_t t2;
  uint64_t t2count;
};

typedef struct t2val t2val_t;

#define BLOCK_SHIFT 18
#define BLOCK_LEN (1 << BLOCK_SHIFT)

void applyBlock(uint64_t* tmp, int b, int len, t2val_t * t2vals) {
    for (int i = 0; i < len; i += 2) {
        uint64_t x = tmp[(b << BLOCK_SHIFT) + i];
        int index = (int) tmp[(b << BLOCK_SHIFT) + i + 1];
        t2vals[index].t2count++;
        t2vals[index].t2 ^= x;
    }
}

template <typename ItemType, typename FingerprintType,
          typename HashFamily>
Status XorFilter<ItemType, FingerprintType, HashFamily>::AddAll(
    const vector<ItemType> keys, const size_t start, const size_t end) {

    int m = arrayLength;
    uint64_t* reverseOrder = new uint64_t[size];
    uint8_t* reverseH = new uint8_t[size];
    size_t reverseOrderPos;
    int hashIndex = 0;
    t2val_t * t2vals = new t2val_t[m];
    while (true) {
        memset(t2vals, 0, sizeof(t2val_t[m]));
        int blocks = 1 + (3 * blockLength) / BLOCK_LEN;
        uint64_t* tmp = new uint64_t[blocks * BLOCK_LEN];
        int* tmpc = new int[blocks]();
        for(size_t i = start; i < end; i++) {
            uint64_t k = keys[i];
            uint64_t hash = (*hasher)(k);
            for (int hi = 0; hi < 3; hi++) {
                int index = getHashFromHash(hash, hi, blockLength);
                int b = index >> BLOCK_SHIFT;
                int i2 = tmpc[b];
                tmp[(b << BLOCK_SHIFT) + i2] = hash;
                tmp[(b << BLOCK_SHIFT) + i2 + 1] = index;
                tmpc[b] += 2;
                if (i2 + 2 == BLOCK_LEN) {
                    applyBlock(tmp, b, i2 + 2, t2vals);
                    tmpc[b] = 0;
                }
            }

        }
        for (int b = 0; b < blocks; b++) {
            applyBlock(tmp, b, tmpc[b], t2vals);
        }
        delete[] tmp;
        delete[] tmpc;

        reverseOrderPos = 0;

        int* alone = new int[arrayLength];
        int alonePos = 0;
        for (int i = 0; i < arrayLength; i++) {
            if (t2vals[i].t2count == 1) {
                alone[alonePos++] = i;
            }
        }
        reverseOrderPos = 0;
<<<<<<< HEAD
        for(size_t nextAloneCheck = 0; nextAloneCheck < arrayLength;) {
            while (nextAloneCheck < arrayLength) {
                if (t2vals[nextAloneCheck].t2count == 1) {
                    alone[alonePos++] = nextAloneCheck;
                }
                nextAloneCheck++;
=======
        while (alonePos > 0 && reverseOrderPos < size) {
            int i = alone[--alonePos];
            if (t2vals[i].t2count == 0) {
                continue;
>>>>>>> 8c7c8b39
            }
            long hash = t2vals[i].t2;
            uint8_t found = -1;
            for (int hi = 0; hi < 3; hi++) {
                int h = getHashFromHash(hash, hi, blockLength);
                int newCount =  --t2vals[h].t2count;
                if (newCount == 0) {
                    found = (uint8_t) hi;
                } else {
                    if (newCount == 1) {
                        alone[alonePos++] = h;
                    }
                    t2vals[h].t2 ^= hash;
                }
            }
            reverseOrder[reverseOrderPos] = hash;
            reverseH[reverseOrderPos] = found;
            reverseOrderPos++;
        }
        delete [] alone;

        if (reverseOrderPos == size) {
            break;
        }

        std::cout << "WARNING: hashIndex " << hashIndex << "\n";
        if (hashIndex >= 0) {
            std::cout << (end - start) << " keys; arrayLength " << arrayLength
                << " blockLength " << blockLength
                << " reverseOrderPos " << reverseOrderPos << "\n";
        }

        hashIndex++;

        // use a new random numbers
        delete hasher;
        hasher = new HashFamily();

    }

    for (int i = reverseOrderPos - 1; i >= 0; i--) {
        // the hash of the key we insert next
        uint64_t hash = reverseOrder[i];
        int found = reverseH[i];
        // which entry in the table we can change
        int change = -1;
        // we set table[change] to the fingerprint of the key,
        // unless the other two entries are already occupied
        FingerprintType xor2 = fingerprint(hash);
        for (int hi = 0; hi < 3; hi++) {
            size_t h = getHashFromHash(hash, hi, blockLength);
            if (found == hi) {
                change = h;
            } else {
                // this is different from BDZ: using xor to calculate the
                // fingerprint
                xor2 ^= fingerprints[h];
            }
        }
        fingerprints[change] = xor2;
    }
    delete [] t2vals;
    delete [] reverseOrder;
    delete [] reverseH;
    return Ok;
}

template <typename ItemType, typename FingerprintType,
          typename HashFamily>
Status XorFilter<ItemType, FingerprintType, HashFamily>::Contain(
    const ItemType &key) const {
    uint64_t hash = (*hasher)(key);
    FingerprintType f = fingerprint(hash);
    uint32_t r0 = (uint32_t) hash;
    uint32_t r1 = (uint32_t) rotl64(hash, 21);
    uint32_t r2 = (uint32_t) rotl64(hash, 42);
    uint32_t h0 = reduce(r0, blockLength);
    uint32_t h1 = reduce(r1, blockLength) + blockLength;
    uint32_t h2 = reduce(r2, blockLength) + 2 * blockLength;
    f ^= fingerprints[h0] ^ fingerprints[h1] ^ fingerprints[h2];
    return f == 0 ? Ok : NotFound;
}

template <typename ItemType, typename FingerprintType,
          typename HashFamily>
std::string XorFilter<ItemType, FingerprintType, HashFamily>::Info() const {
  std::stringstream ss;
  ss << "XorFilter Status:\n"
     << "\t\tKeys stored: " << Size() << "\n";
  return ss.str();
}
}  // namespace xorfilter
#endif  // XOR_FILTER_XOR_FILTER_H_<|MERGE_RESOLUTION|>--- conflicted
+++ resolved
@@ -150,19 +150,10 @@
             }
         }
         reverseOrderPos = 0;
-<<<<<<< HEAD
-        for(size_t nextAloneCheck = 0; nextAloneCheck < arrayLength;) {
-            while (nextAloneCheck < arrayLength) {
-                if (t2vals[nextAloneCheck].t2count == 1) {
-                    alone[alonePos++] = nextAloneCheck;
-                }
-                nextAloneCheck++;
-=======
         while (alonePos > 0 && reverseOrderPos < size) {
             int i = alone[--alonePos];
             if (t2vals[i].t2count == 0) {
                 continue;
->>>>>>> 8c7c8b39
             }
             long hash = t2vals[i].t2;
             uint8_t found = -1;
